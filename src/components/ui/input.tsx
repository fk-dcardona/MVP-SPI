import * as React from "react"

import { cn } from "@/lib/utils"

export interface InputProps
  extends React.InputHTMLAttributes<HTMLInputElement> {}

const Input = React.forwardRef<HTMLInputElement, InputProps>(
  ({ className, type, ...props }, ref) => {
    return (
      <input
        type={type}
        className={cn(
<<<<<<< HEAD
          "flex h-10 w-full rounded-md border border-input bg-background px-3 py-2 text-sm ring-offset-background file:border-0 file:bg-transparent file:text-sm file:font-medium placeholder:text-muted-foreground focus-visible:outline-none focus-visible:ring-2 focus-visible:ring-ring focus-visible:ring-offset-2 disabled:cursor-not-allowed disabled:opacity-50",
=======
          "flex h-9 w-full rounded-[var(--radius-md)] border border-[hsl(var(--input))] bg-transparent px-[var(--space-md)] py-[var(--space-xs)] text-[var(--font-body)] shadow-[var(--shadow-sm)] transition-colors file:border-0 file:bg-transparent file:text-[var(--font-detail)] file:font-medium file:text-[hsl(var(--foreground))] placeholder:text-[hsl(var(--muted-foreground))] focus-visible:outline-none focus-visible:ring-1 focus-visible:ring-[var(--ring)] disabled:cursor-not-allowed disabled:opacity-50 md:text-[var(--font-detail)]",
>>>>>>> 64bdb7a4
          className
        )}
        ref={ref}
        {...props}
      />
    )
  }
)
Input.displayName = "Input"

export { Input } <|MERGE_RESOLUTION|>--- conflicted
+++ resolved
@@ -2,20 +2,13 @@
 
 import { cn } from "@/lib/utils"
 
-export interface InputProps
-  extends React.InputHTMLAttributes<HTMLInputElement> {}
-
-const Input = React.forwardRef<HTMLInputElement, InputProps>(
+const Input = React.forwardRef<HTMLInputElement, React.ComponentProps<"input">>(
   ({ className, type, ...props }, ref) => {
     return (
       <input
         type={type}
         className={cn(
-<<<<<<< HEAD
-          "flex h-10 w-full rounded-md border border-input bg-background px-3 py-2 text-sm ring-offset-background file:border-0 file:bg-transparent file:text-sm file:font-medium placeholder:text-muted-foreground focus-visible:outline-none focus-visible:ring-2 focus-visible:ring-ring focus-visible:ring-offset-2 disabled:cursor-not-allowed disabled:opacity-50",
-=======
           "flex h-9 w-full rounded-[var(--radius-md)] border border-[hsl(var(--input))] bg-transparent px-[var(--space-md)] py-[var(--space-xs)] text-[var(--font-body)] shadow-[var(--shadow-sm)] transition-colors file:border-0 file:bg-transparent file:text-[var(--font-detail)] file:font-medium file:text-[hsl(var(--foreground))] placeholder:text-[hsl(var(--muted-foreground))] focus-visible:outline-none focus-visible:ring-1 focus-visible:ring-[var(--ring)] disabled:cursor-not-allowed disabled:opacity-50 md:text-[var(--font-detail)]",
->>>>>>> 64bdb7a4
           className
         )}
         ref={ref}
@@ -26,4 +19,4 @@
 )
 Input.displayName = "Input"
 
-export { Input } +export { Input }