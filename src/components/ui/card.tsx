--- conflicted
+++ resolved
@@ -9,11 +9,7 @@
   <div
     ref={ref}
     className={cn(
-<<<<<<< HEAD
-      "rounded-lg border bg-card text-card-foreground shadow-sm",
-=======
       "rounded-[var(--radius-lg)] border border-[hsl(var(--border))] bg-[hsl(var(--card))] text-[hsl(var(--card-foreground))] shadow-[var(--shadow-md)]",
->>>>>>> 64bdb7a4
       className
     )}
     {...props}
@@ -34,29 +30,22 @@
 CardHeader.displayName = "CardHeader"
 
 const CardTitle = React.forwardRef<
-  HTMLParagraphElement,
-  React.HTMLAttributes<HTMLHeadingElement>
+  HTMLDivElement,
+  React.HTMLAttributes<HTMLDivElement>
 >(({ className, ...props }, ref) => (
-  <h3
+  <div
     ref={ref}
-<<<<<<< HEAD
-    className={cn(
-      "text-2xl font-semibold leading-none tracking-tight",
-      className
-    )}
-=======
     className={cn("font-semibold leading-none tracking-tight text-[var(--font-section)]", className)}
->>>>>>> 64bdb7a4
     {...props}
   />
 ))
 CardTitle.displayName = "CardTitle"
 
 const CardDescription = React.forwardRef<
-  HTMLParagraphElement,
-  React.HTMLAttributes<HTMLParagraphElement>
+  HTMLDivElement,
+  React.HTMLAttributes<HTMLDivElement>
 >(({ className, ...props }, ref) => (
-  <p
+  <div
     ref={ref}
     className={cn("text-[var(--font-body)] text-[hsl(var(--muted-foreground))]", className)}
     {...props}
@@ -84,4 +73,4 @@
 ))
 CardFooter.displayName = "CardFooter"
 
-export { Card, CardHeader, CardFooter, CardTitle, CardDescription, CardContent } +export { Card, CardHeader, CardFooter, CardTitle, CardDescription, CardContent }